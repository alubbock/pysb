from pysb.testing import *
from pysb import *
from pysb.bng import *

@with_model
def test_generate_network():
    Monomer('A')
    assert_raises((NoInitialConditionsError, NoRulesError),
                  generate_network, model)
    Parameter('A_0', 1)
    Initial(A(), A_0)
    assert_raises(NoRulesError, generate_network, model)
    Parameter('k', 1)
    Rule('degrade', A() >> None, k)
    ok_(generate_network(model))

@with_model
def test_simulate_network_console():
    Monomer('A')
    Parameter('A_0', 1)
    Initial(A(), A_0)
    Parameter('k', 1)
    Rule('degrade', A() >> None, k)
    # Suppress network overwrite warning from simulate command
    with BngConsole(model, suppress_warnings=True) as bng:
        bng.generate_network(overwrite=True)
        bng.action('simulate', method='ssa', t_end=20000, n_steps=100)

@with_model
def test_compartment_species_equivalence():
    Parameter('p', 1)
    Monomer('Q', ['x'])
    Monomer('R', ['y'])
    Compartment('C', None, 3, p)
    Rule('bind', Q(x=None) + R(y=None) >> Q(x=1) % R(y=1), p)
    Initial(Q(x=None) ** C, p)
    Initial(R(y=None) ** C, p)
    generate_equations(model)
    for i, (cp, param) in enumerate(model.initial_conditions):
        ok_(cp.is_equivalent_to(model.species[i]))
    ok_(model.species[2].is_equivalent_to(Q(x=1) ** C % R(y=1) ** C))

@with_model
def test_bidirectional_rules_collapse():
    Monomer('A')
    Monomer('B')
    Initial(B(), Parameter('B_init', 0))
    Initial(A(), Parameter('A_init', 100))
    Rule('Rule1', B() <> A(), Parameter('k3', 10), Parameter('k1', 1))
    Rule('Rule2', A() <> B(), k1, Parameter('k2', 1))
    Rule('Rule3', B() >> A(), Parameter('k4', 5))
    generate_equations(model)
    ok_(len(model.reactions) == 4)
    ok_(len(model.reactions_bidirectional) == 1)
    ok_(len(model.reactions_bidirectional[0]['rule']) == 3)
    ok_(model.reactions_bidirectional[0]['reversible'])

@with_model
def test_bidirectional_rules():
    Monomer('A')
    Monomer('B')
    Initial(A(), Parameter('A_init', 100))
    Rule('Rule1', A() <> B(), Parameter('k1', 1), Parameter('k2', 1))
    Rule('Rule2', B() >> A(), Parameter('k3', 10))
    Rule('Rule3', B() >> A(), Parameter('k4', 5))
    generate_equations(model)
    ok_(len(model.reactions) == 4)
    ok_(len(model.reactions_bidirectional) == 1)
    ok_(len(model.reactions_bidirectional[0]['rule']) == 3)
    ok_(model.reactions_bidirectional[0]['reversible'])
<<<<<<< HEAD
    #TODO Check that 'rate' has 4 terms
=======
    #TODO Check that 'rate' has 4 terms


@with_model
def test_zero_order_synth_no_initials():
    Monomer('A')
    Monomer('B')
    Rule('Rule1', None >> A(), Parameter('ksynth', 100))
    Rule('Rule2', A() <> B(), Parameter('kf', 10), Parameter('kr', 1))
    generate_equations(model)
>>>>>>> c0ae7b7a
<|MERGE_RESOLUTION|>--- conflicted
+++ resolved
@@ -68,11 +68,7 @@
     ok_(len(model.reactions_bidirectional) == 1)
     ok_(len(model.reactions_bidirectional[0]['rule']) == 3)
     ok_(model.reactions_bidirectional[0]['reversible'])
-<<<<<<< HEAD
     #TODO Check that 'rate' has 4 terms
-=======
-    #TODO Check that 'rate' has 4 terms
-
 
 @with_model
 def test_zero_order_synth_no_initials():
@@ -80,5 +76,4 @@
     Monomer('B')
     Rule('Rule1', None >> A(), Parameter('ksynth', 100))
     Rule('Rule2', A() <> B(), Parameter('kf', 10), Parameter('kr', 1))
-    generate_equations(model)
->>>>>>> c0ae7b7a
+    generate_equations(model)