import inspect
from pysb import *
import pysb.core

DEFAULT_UNI_KF = 1e6 # In units of sec^-1
DEFAULT_BI_KF = 1e-4 # In units of nM^-1 sec^-1
DEFAULT_KR = 0.1     # In units of sec^-1
DEFAULT_KC = 1       # In units of sec^-1

def alias_model_components(model=None):
    """Make all model components visible as symbols in the caller's global namespace"""
    if model is None:
        model = pysb.core.SelfExporter.default_model
    caller_globals = inspect.currentframe().f_back.f_globals
    components = dict((c.name, c) for c in model.all_components())
    caller_globals.update(components)


def two_step_conv(Sub1, Sub2, Prod, klist, site='bf'):
    """Automation of the Sub1 + Sub2 <> Sub1:Sub2 >> Prod two-step reaction (i.e. dimerization).
    This function assumes that there is a site named 'bf' (bind site for fxn)
    which it uses by default. Site 'bf' need not be passed when calling the function."""

    kf, kr, kc = klist
    
    r1_name = 'cplx_%s%s_%s%s' % (Sub2.monomer.name, ''.join(filter(lambda a: a != None, Sub2.site_conditions.values())),
                                     Sub1.monomer.name, ''.join(filter(lambda a: a != None, Sub1.site_conditions.values())))

    #FIXME: this is a bit dirty but it fixes the problem when prod is a pattern
    if isinstance(Prod, pysb.core.MonomerPattern):
        r2_name = 'cplx_%s_via_%s__%s' % (Prod.monomer.name, Sub1.monomer.name, Sub2.monomer.name)
    elif isinstance(Prod, pysb.core.ComplexPattern):
        r2_name = 'cplx_%s_via_%s__%s' % (("_".join([sub.monomer.name for sub in Prod.monomer_patterns])),
                                          Sub1.monomer.name, Sub2.monomer.name)
    
    assert site in Sub1.monomer.sites_dict, \
        "Required site %s not present in %s as required"%(site, Sub1.monomer.name)
    assert site in Sub2.monomer.sites_dict, \
        "Required site %s not present in %s as required"%(site, Sub2.monomer.name)

    # make the intermediate complex components
    s1tmpdict = Sub1.site_conditions.copy()
    s2tmpdict = Sub2.site_conditions.copy()
    
    s1tmpdict[site] = 1
    s2tmpdict[site] = 1

    Sub1Cplx = Sub1.monomer(s1tmpdict)
    Sub2Cplx = Sub2.monomer(s2tmpdict)

    # add the site to the patterns
    Sub1.site_conditions[site] = None
    Sub2.site_conditions[site] = None

    # now that we have the complex elements formed we can write the first step rule
    Rule(r1_name, Sub1 + Sub2 <> Sub1Cplx % Sub2Cplx, kf, kr)
    
    # and finally the rule for the catalytic transformation
    Rule(r2_name, Sub1Cplx % Sub2Cplx >> Prod, kc)

def simple_dim(Sub, Prod, klist, site='bf'):
    """ Convert two Sub species into one Prod species:
    Sub + Sub <> Prod
    """
    kf, kr = klist
    r1_name = 'dimer_%s_to_%s'%(Sub.monomer.name, Prod.monomer.name)
    assert site in Sub.monomer.sites_dict, \
        "Required site %s not present in %s as required"%(site, Sub.monomer.name)

    # create the sites for the monomers
    Sub.site_conditions[site] = None

    # combine the monomers into a product step rule
    Rule(r1_name, Sub + Sub <> Prod, kf, kr)

def pore_species(Subunit, size):
    """
    Generate a single species representing a homomeric pore, composed
    of <size> copies of <Subunit> bound together in a ring, with bonds
    formed between bh3 of one unit and d2 of the next.
    """

    #FIXME: the sites here are hard-coded and named _bh3_ and _d2_
    #not generic and perhaps misleading?
    if size == 0:
        raise ValueError("size must be an integer greater than 0")
    if size == 1:
        Pore = Subunit(bh3=None, d2=None)
    elif size == 2:
        Pore = Subunit(bh3=1, d2=None) % Subunit(d2=1, bh3=None)
    else:
        # build up a ComplexPattern, starting with a single subunit
        Pore = Subunit(bh3=1, d2=2)
        for i in range(2, size + 1):
            Pore %= Subunit(bh3 = i, d2 = i % size + 1)
        Pore.match_once = True
    return Pore

def pore_assembly(Subunit, size, rates):
    """
    Generate rules to chain identical MonomerPatterns <Subunit> into
    increasingly larger pores of up to <size> units, using sites bh3
    and d2 to bind the units to each other.
    """
    rules = []
    for i in range(2, size + 1):
        M = pore_species(Subunit, 1)
        S1 = pore_species(Subunit, i-1)
        S2 = pore_species(Subunit, i)
        rules.append(Rule('%s_pore_assembly_%d' % (Subunit.monomer.name, i),
                          M + S1 <> S2, *rates[i-2]))
    return rules

def pore_transport(Subunit, Source, Dest, min_size, max_size, rates, site='bf'):
    """
    Generate rules to transport MonomerPattern <Source> to <Dest>
    through any of a series of pores of at least <min_size> and at
    most <max_size> subunits, as defined by pore_assembly.  Implicitly
    uses site 'bf' on both Subunit and Source to bind to each other.
    """
    assert site in Source.monomer.sites_dict, \
        "Required site %s not present in %s as required"%(site, Source.monomer.name)
    assert site in Dest.monomer.sites_dict, \
        "Required site %s not present in %s as required"%(site, Dest.monomer.name)

    for i in range(min_size, max_size+1):
        Pore = pore_species(Subunit, i)
        # require all pore subunit bf sites to be empty for Pore match
        for mp in Pore.monomer_patterns:
            mp.site_conditions[site] = None
        SM = Source.monomer
        ssc = Source.site_conditions
        DM = Dest.monomer
        dsc = Dest.site_conditions

        r1_name = '%s_pore_%d_transport_%s_cplx' % (SM.name, i, Subunit.monomer.name)
        r2_name = '%s_pore_%d_transport_%s_dssc' % (SM.name, i, Subunit.monomer.name)

        rule_rates = rates[i-min_size]
        CPore = Pore._copy()
        source_bonds = range(i+1, i+1+i)
        for b in range(i):
            CPore.monomer_patterns[b].site_conditions[site] = source_bonds[b]
        Complex = CPore % SM(ssc, bf=source_bonds)
        Rule(r1_name, Pore + SM(ssc, bf=None) <> Complex, *rule_rates[0:2])
        Rule(r2_name, Complex >> Pore + DM(dsc, bf=None), rule_rates[2])

def one_step_conv(Sub1, Sub2, Prod, klist, site='bf'):
    """ Convert two Sub species into one Prod species:
    Sub + Sub <> Prod
    """
    kf, kr = klist
    r1_name = 'conv_%s_%s_to_%s'%(Sub1.monomer.name, Sub2.monomer.name, Prod.monomer.name)
    assert site in Sub1.monomer.sites_dict, \
        "Required site %s not present in %s as required"%(site, Sub.monomer.name)
    assert site in Sub2.monomer.sites_dict, \
        "Required site %s not present in %s as required"%(site, Sub.monomer.name)
    # create the sites for the monomers

    Sub1.site_conditions[site] = None
    Sub2.site_conditions[site] = None

    # combine the monomers into a product step rule
    Rule(r1_name, Sub1 + Sub2 <> Prod, kf, kr)


#FIXME: pass klist of sorts?
def simple_bind_table(bindtable, parmlist, lmodel, site='bf'):
    """This assumes that the monomers passed are in their desired state without
    the 'bf' site, which will be used for binding.
    bindtable is a list of lists denoting the reactions between two types of reactants
    as follows:

    bindtable[0]: [                     reactypeA0,       reactypeA1...          reactypeAN]
    bindtable[1]: [                           args,             args...               args)]
    bindtable[2]: [reactypeB0, args, 'parmfamA0B0',    'parmfamA1B0'...    'parmfamANB0'   ]
    bindtable[3]: [reactypeB1, args, 'parmfamA0B1',    'parmfamA1B1'...    'parmfamANB1'   ]

    the variable 'lmodel' is the model passed for local lookup of parameter variables
    """

    # parse the list, extract reactants, products and parameter families
    #first line is one set of reactants
    react0 = bindtable[0]
    react0st = bindtable[1]
    react1 = [row[0] for row in bindtable[2:]]
    react1st = [row[1] for row in bindtable[2:]]

    # Notice this makes intrxns of size/index intrxns[react1][react0]
    intrxns = [row[2:] for row in bindtable[2:]]
    
    # Add the bf sites to the reactant states dict
    # NOTE: this will reset the value if it is already set.
    # Build the prod states dict from react dicts, change bf to 1
    prod0st = []
    prod1st = []
    for d in react0st:
        d[site] = None
        prod0st.append(d.copy())
    for d in react1st:
        d[site] = None
        prod1st.append(d.copy())
    for d in prod0st:
        d[site] = 1
    for d in prod1st:
        d[site] = 1
    
    # loop over interactions
    pc = 0 # parameter counter, cheap way of keeping track of which param set in the list to use
    for i in range(0, len(react1)):
        for j in range(0, len(react0)):
            if intrxns[i][j] is True:
                # get the parameters from the parmlist
                kf = parmlist[pc][0]
                kr = parmlist[pc][1]
                # rule name
                rname = 'cplx_%s_%s' % (react1[i].name, react0[j].name)
                # create the rule
                #print "Generating  %s:%s complex"%(react1[i].name, react0[j].name)
                Rule(rname, react1[i](react1st[i]) + react0[j](react0st[j]) <>
                     react1[i](prod1st[i]) % react0[j](prod0st[j]), 
                     kf, kr)
                pc += 1
    if pc != len(parmlist):
        print "WARNING, unassigned parameters from list", parmlist
        print "Assigned",pc,"parameter pairs from a total of", len(parmlist)

#-------------------------------------------------------------------------
# John B Macro Funcs
#-------------------------------------------------------------------------

def two_step_mod_sites(enz, enz_site, sub, sub_site, prod, klist=None):
    """Automation of the Enz + Sub <> Enz:Sub >> Enz + Prod two-step catalytic reaction.
    This function assumes that there is a site named 'bf' (bind site for fxn)
    which it uses by default. This also assumes Enz returns to its original state.
    In an aim for simplicity, site 'bf' need not be passed when calling the function by
    the reactants, but THE FULL STATE OF THE PRODUCT must be specified"""
    
    # FIXME: this will fail if the argument passed is a Complex object. 
    r1_name = 'cplx_%s%s_%s%s' % (sub.monomer.name, ''.join(filter(lambda a: a != None, sub.site_conditions.values())),
                                     enz.monomer.name, ''.join(filter(lambda a: a != None, enz.site_conditions.values())))
    r2_name = 'diss_%s%s_via_%s%s' % (prod.monomer.name, ''.join(filter(lambda a: a != None, prod.site_conditions.values())),
                                         enz.monomer.name, ''.join(filter(lambda a: a != None, enz.site_conditions.values())))

    # Default names for the parameters
    if (not klist):
        kf = Parameter(r1_name + '_kf', DEFAULT_BI_KF)
        kr = Parameter(r1_name + '_kr', DEFAULT_KR)
        kc = Parameter(r2_name + '_kc', DEFAULT_KC)
    else:
        kf, kr, kc = klist #forward, reverse, catalytic
     
    assert enz_site in enz.monomer.sites_dict, \
        "Required site %s not present in %s as required"%(enz_site, Enz.monomer.name)
    assert sub_site in sub.monomer.sites_dict, \
        "Required site %s not present in %s as required"%(sub_site, Sub.monomer.name)
    #assert prod.is_concrete(), \
    #    "The product %s is not a fully specified (concrete) pattern." % (prod) 

    # make the intermediate complex components
    etmpdict = enz.site_conditions.copy()
    stmpdict = sub.site_conditions.copy()
    
    etmpdict[enz_site] = 1
    stmpdict[sub_site] = 1

    enz_cplx = enz.monomer(etmpdict)
    sub_cplx = sub.monomer(stmpdict)

    # add the 'bf' site to the patterns
    enz.site_conditions[enz_site] = None
    sub.site_conditions[sub_site] = None

    # now that we have the complex elements formed we can write the first step rule
    Rule(r1_name, enz + sub <> enz_cplx % sub_cplx, kf, kr)
    
    # and finally the rule for the catalytic transformation
    Rule(r2_name, enz_cplx % sub_cplx >> enz + prod, kc)

def two_step_mod(Enz, Sub, Prod, klist=None, site='bf'):
    two_step_mod_sites(Enz, site, Sub, site, Prod, klist)


def bind(Sub1, site1, Sub2, site2, klist=None):
    """Automation of the Sub1 + Sub2 <> Sub1:Sub2 one-step complex formation, but allows
    the binding sites of both species to be specified.
    Note that it expects Sub1 and Sub2 to be MonomerPatterns (not Monomers), and site1
    and site2 strings indicating the names of the binding sites.
    klist is list of Parameter objects. If klist is not provided as an argument,
    the bind function will generate default forward and reverse parameters.
    """

    # FIXME: this will fail if the argument passed is a complex, or a Monomer object... 
    r_name = 'cplx_%s%s_%s%s' % (Sub1.monomer.name, ''.join(filter(lambda a: a != None, Sub1.site_conditions.values())),
                                     Sub2.monomer.name, ''.join(filter(lambda a: a != None, Sub2.site_conditions.values())))
    
    assert site1 in Sub1.monomer.sites_dict, \
        "Required site %s not present in %s as required"%(site1, Sub1.monomer.name)
    assert site2 in Sub2.monomer.sites_dict, \
        "Required site %s not present in %s as required"%(site2, Sub2.monomer.name)

    if (not klist):
        # Default parameter values
        # Diffusion limited on rate of 1e6 and offrate of 1e-1 implies 100nM binding
        # FIXME get rid of these magic numbers!!!! Put in a global setting of some kind
        kf = Parameter(r_name + '_kf', DEFAULT_BI_KF)
        kr = Parameter(r_name + '_kr', DEFAULT_KR)
    else: 
        kf, kr = klist

    # create the site conditions for the complex
    s1tmpdict = Sub1.site_conditions.copy()
    s2tmpdict = Sub2.site_conditions.copy()
    
    s1tmpdict[site1] = 1
    s2tmpdict[site2] = 1

    Sub1Cplx = Sub1.monomer(s1tmpdict)
    Sub2Cplx = Sub2.monomer(s2tmpdict)

    # create the sites for the monomers
    Sub1.site_conditions[site1] = None
    Sub2.site_conditions[site2] = None
    # now that we have the complex elements formed we can write the first step rule
    Rule(r_name, Sub1 + Sub2 <> Sub1Cplx % Sub2Cplx, kf, kr)
   
 
def simple_bind(Sub1, Sub2, klist, site='bf'):
    """Automation of the Sub1 + Sub2 <> Sub1:Sub2 one-step complex formation. 
    This function assumes that there is a site named 'bf' which, for simplicity
    need not be passed. Invokes the bind function using the same name for
    each site."""
        
    bind(Sub1, site, Sub2, site, klist)

inhibit = simple_bind #alias for simplebind


def multisite_bind_table(bindtable):
    """This assumes that the monomers passed are in their desired state without
    the sites which will be used for binding.
    bindtable is a list of lists denoting the reactions between two types of reactants
    as follows:

    bindtable[0]: [                     reactypeA0,       reactypeA1...          reactypeAN]
    bindtable[1]: [                           args,             args...               args)]
    bindtable[2]: [reactypeB0, args, (Bs, As, fwdrate, revrate)',             ...                    ]
    bindtable[3]: [reactypeB1, args,                 ,              ...                    ]

    To indicate that no interaction occurs, simply enter None in the bind table
    the variable 'lmodel' is the model passed for local lookup of parameter variables
    """

    # parse the list, extract reactants, products and parameter families
    #first line is one set of reactants
    react_rows = [row[0] for row in bindtable[2:]]
    react_row_states = [row[1] for row in bindtable[2:]]
    react_cols = bindtable[0]
    react_col_states = bindtable[1]

    # Notice this makes intrxns of size/index intrxns[react1][react0]
    intrxns = [row[2:] for row in bindtable[2:]]

    # loop over interactions
    pc = 1 # parameter counter
    rc = 1 # rule counter, easy way of making sure names don't clash #FIXME
    for i in range(0, len(react_rows)):
        for j in range(0, len(react_cols)):
            if intrxns[i][j] is not None:

                # Add the bf sites to the reactant states dict
                # NOTE: this will reset the value if it is already set.
                # Build the prod states dict from react dicts, change bf to 1
                (react_row_site, react_col_site, kf_val, kr_val) = intrxns[i][j]

                # get the parameters from the parmlist
                #kf = parmlist[pc][0]
                #kr = parmlist[pc][1]
                react_row_state = react_row_states[i]
                react_col_state = react_col_states[j]
                prod_col_state = []
                prod_row_state = []
                # The binding sites of reactants should be unbound
                react_row_state[react_row_site] = None
                react_col_state[react_col_site] = None
                # The state of the products should be unchanged except at the site
                prod_row_state = react_row_state.copy()
                prod_col_state = react_col_state.copy()
                prod_row_state[react_row_site] = 1
                prod_col_state[react_col_site] = 1

                # Create the parameters
                kf = Parameter('kf' + str(pc), kf_val)
                kr = Parameter('kr' + str(pc), kr_val)

                # Rule name
                rname = 'cplx_%s_%s_%d' % (react_rows[i].name, react_cols[j].name, rc)
                # Create the rule
                #print "Generating  %s:%s complex"%(react1[i].name, react0[j].name)
                Rule(rname, react_rows[i](react_row_state) + react_cols[j](react_col_state) <>
                            react_rows[i](prod_row_state) % react_cols[j](prod_col_state),
                    kf, kr)
                pc += 1
                rc += 1



def two_state_equilibrium(sub, state1, state2, klist=None, sitename='loc'):
    """Create fwd and reverse rules defining a reversible state transition for
    the monomer given by the MonomerPattern sub from one localization state
    to another.

    Creates two rules with names following the pattern: 'monomer_state1_to_state2' and vice versa.

    The function generates a rule with the name following the pattern 
    --  sub is a MonomerPattern specifying the species that translocates. The localization
        state should not be specified here.
    --  state1 and state2 are strings specifying the names of the locations
        (e.g., 'c' for cytoplasmic, 'm' for mitochondrial)
    --  klist is a list of Parameter objects specifying the forward (state1 to state2)
        and reverse (state2 to state1) rates. If not specified, the parameters are generated
        according to the pattern 'sub_state1_to_state2_rate' and 'sub_state2_to_state1_rate'.
    --  sitename is an optional string specifying the name of the site that describes
        the location. Defaults to 'loc'.
    """

    # FIXME: this will fail if the argument passed is a complex, or a Monomer object... 
    r_name_fwd = '%s%s_%s_%s_to_%s' % (sub.monomer.name,
                                       ''.join(filter(lambda a: a != None, sub.site_conditions.values())),
                                       sitename, state1, state2)
    r_name_rev = '%s%s_%s_%s_to_%s' % (sub.monomer.name,
                                       ''.join(filter(lambda a: a != None, sub.site_conditions.values())),
                                       sitename, state2, state1)
    
    # FIXME: ideally, we should also make sure that the localizations themselves
    # have been declared, not just the name of the loc site
    assert sitename in sub.monomer.sites_dict, \
        "Required site %s not present in %s as required"%(sitename, sub.monomer.name)

    if (not klist):
        # Default parameter values
        # Diffusion limited on rate of 1e6 and offrate of 1e-1 implies 100nM binding
        # FIXME get rid of these magic numbers!!!! Put in a global setting of some kind
        kf = Parameter(r_name_fwd + '_rate', DEFAULT_UNI_KF)
        kr = Parameter(r_name_rev + '_rate', DEFAULT_KR)
    else: 
        kf, kr = klist

    # create the site conditions for the complex
    s1tmpdict = sub.site_conditions.copy()
    s2tmpdict = sub.site_conditions.copy()
 
    sub_state1 = sub.monomer(s1tmpdict)
    sub_state2 = sub.monomer(s2tmpdict)

    # specify the localizations for the monomers
    sub_state1.site_conditions[sitename] = state1
    sub_state2.site_conditions[sitename] = state2

    # now that we have the complex elements formed we can write the first step rule
    Rule(r_name_fwd, sub_state1 >> sub_state2, kf)
    Rule(r_name_rev, sub_state2 >> sub_state1, kr)
   
def direct_catalysis_reversible(sub, enz, prod, klist=None):
    """Create fwd and reverse rules for catalysis of the form:
        A + B -> A + C
            C -> A

    Creates two rules with names following the pattern: 'cat_sub_to_prod' and 'prod_to_sub'.

    The function generates a rule with the name following the pattern 
    --  sub is a MonomerPattern specifying the species that is acted upon.
    --  enz is a MonomerPattern specifying the species that determines the rate of the reaction.
        NO BINDING OCCURS BETWEEN THE SPECIES.
    --  prod is a MonomerPattern specifying the state of the sites of sub after catalysis.
        ANY SITES THAT ARE SPECIFIED IN SUB SHOULD BE SPECIFIED FOR PROD AND VICE VERSA.
    --  klist is a list of Parameter objects specifying the forward (sub to prod) and
        reverse (prod to sub) rates. If not specified, the parameters are generated
        according to the pattern 'cat_sub_to_prod_rate' and 'prod_to_sub_rate'.
    """

    # FIXME: this will fail if the argument passed is a complex, or a Monomer object... 
    r_name_fwd = 'cat_%s%s_to_%s%s' % (sub.monomer.name, ''.join(filter(lambda a: a != None, sub.site_conditions.values())),
                                     prod.monomer.name, ''.join(filter(lambda a: a != None, prod.site_conditions.values())))
    r_name_rev = '%s%s_to_%s%s' % (prod.monomer.name, ''.join(filter(lambda a: a != None, prod.site_conditions.values())),
                                         sub.monomer.name, ''.join(filter(lambda a: a != None, sub.site_conditions.values())))

    if (not klist):
        # Default parameter values
        kf = Parameter(r_name_fwd + '_rate', DEFAULT_BI_KF)
        kr = Parameter(r_name_rev + '_rate', DEFAULT_KR)
    else: 
        kf, kr = klist

    # create the site conditions for the complex
    #stmpdict = sub.site_conditions.copy()
    #ptmpdict = prod.site_conditions.copy()
 
    #sub_copy = sub.monomer(s1tmpdict)
    #sub_loc2 = sub.monomer(s2tmpdict)

    # specify the localizations for the monomers
    #sub_loc1.site_conditions[locname] = loc1
    #sub_loc2.site_conditions[locname] = loc2

    # now that we have the complex elements formed we can write the first step rule
<<<<<<< HEAD
    Rule(r_name_fwd, sub + enz >> prod + enz, kf)
    Rule(r_name_rev, prod >> sub, kr)
   
 
#-------------------------------------------------------------------------
# Random little helper funcs that make it easier to interact w the model.
#-------------------------------------------------------------------------

def get_param_num(model, name):
    for i in range(len(model.parameters)):
        if model.parameters[i].name == name:
            print i, model.parameters[i]
            break
    return i

def plotoutput(simout, norm=True):
    """ Assume norm is true for now
    """
    pylab.ion()
    pylab.figure()
    nplots = len(simout.shape[0] -1)
    
    
    for i in range(nplots): #assume simout[0] is time
        pass


        
=======
    Rule(r_name_fwd, sub_loc1 >> sub_loc2, kf)
    Rule(r_name_rev, sub_loc2 >> sub_loc1, kr)
>>>>>>> 7da52cf0
<|MERGE_RESOLUTION|>--- conflicted
+++ resolved
@@ -504,7 +504,6 @@
     #sub_loc2.site_conditions[locname] = loc2
 
     # now that we have the complex elements formed we can write the first step rule
-<<<<<<< HEAD
     Rule(r_name_fwd, sub + enz >> prod + enz, kf)
     Rule(r_name_rev, prod >> sub, kr)
    
@@ -532,8 +531,4 @@
         pass
 
 
-        
-=======
-    Rule(r_name_fwd, sub_loc1 >> sub_loc2, kf)
-    Rule(r_name_rev, sub_loc2 >> sub_loc1, kr)
->>>>>>> 7da52cf0
+        