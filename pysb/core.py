--- conflicted
+++ resolved
@@ -68,7 +68,6 @@
             new_target_module = inspect.getmodule(caller_frame)
             if SelfExporter.default_model is not None \
                     and new_target_module is SelfExporter.target_module:
-<<<<<<< HEAD
                 # Warn, unless running a doctest whose containing module set the
                 # magic global which tells us to suppress it.
                 if not (
@@ -77,11 +76,6 @@
                     warnings.warn("Redefining model! (You can probably ignore "
                                   "this if you are running code interactively)",
                                   ModelExistsWarning, stacklevel)
-=======
-                # This is rarely useful
-                #warnings.warn("Redefining model! (You can probably ignore this if you are running"
-                #              " code interactively)", ModelExistsWarning, stacklevel)
->>>>>>> 75e55485
                 SelfExporter.cleanup()
             SelfExporter.target_module = new_target_module
             SelfExporter.target_globals = caller_frame.f_globals
@@ -287,12 +281,10 @@
                ( (self.sites is None and other.sites is None) or \
                     sorted(self.sites) == sorted(other.sites)) and \
                self.site_states   == other.site_states
-<<<<<<< HEAD
-
+               
     def __ne__(self, other):
         return not self.__eq__(other)
-=======
->>>>>>> 75e55485
+
 
 class MonomerPattern(object):
 
@@ -856,12 +848,9 @@
                self.parent == other.parent and \
                self.size   == other.size
 
-<<<<<<< HEAD
     def __ne__(self, other):
         return not self.__eq__(other)
 
-=======
->>>>>>> 75e55485
     def __repr__(self):
         return  '%s(name=%s, parent=%s, dimension=%s, size=%s)' % \
             (self.__class__.__name__, repr(self.name), repr(self.parent), repr(self.dimension), repr(self.size))
