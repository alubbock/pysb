import sys
import os
import errno
import warnings
import inspect
import re
import collections
import weakref
import copy
import itertools


def Initial(*args):
    """Declare an initial condition (see Model.initial)."""
    return SelfExporter.default_model.initial(*args)

def MatchOnce(pattern):
    """Make a ComplexPattern match-once."""
    cp = as_complex_pattern(pattern).copy()
    cp.match_once = True
    return cp


class SelfExporter(object):

    """
    Make model components appear in the calling module's namespace.

    This class is for pysb internal use only. Do not construct any instances.

    """
    
    do_export = True
    default_model = None
    target_globals = None   # the globals dict to which we'll export our symbols
    target_module = None    # the module to which we've exported

    @staticmethod
    def export(obj):
        """Export an object by name and add it to the default model."""

        if not SelfExporter.do_export:
            return
        if not isinstance(obj, (Model, Component)):
            raise Exception("%s is not a type that is understood by SelfExporter" % str(type(obj)))

        # determine the module from which we were called (we need to do this here so we can
        # calculate stacklevel for use in the warning at the bottom of this method)
        cur_module = inspect.getmodule(inspect.currentframe())
        caller_frame = inspect.currentframe()
        # walk up through the stack until we hit a different module
        stacklevel = 1
        while inspect.getmodule(caller_frame) == cur_module:
            stacklevel += 1
            caller_frame = caller_frame.f_back

        # use obj's name as the symbol to export it to (unless modified below)
        export_name = obj.name

        if isinstance(obj, Model):
            new_target_module = inspect.getmodule(caller_frame)
            if SelfExporter.default_model is not None \
                    and new_target_module is SelfExporter.target_module:
                warnings.warn("Redefining model! (You can probably ignore this if you are running"
                              " code interactively)", ModelExistsWarning, stacklevel)
                SelfExporter.cleanup()
            SelfExporter.target_module = new_target_module
            SelfExporter.target_globals = caller_frame.f_globals
            SelfExporter.default_model = obj
            # if not set, assign model's name from the module it lives in. very sneaky and fragile.
            if obj.name is None:
                if SelfExporter.target_module == sys.modules['__main__']:
                    # user ran model .py directly
                    model_path = inspect.getfile(sys.modules['__main__'])
                    model_filename = os.path.basename(model_path)
                    module_name = re.sub(r'\.py$', '', model_filename)
                elif SelfExporter.target_module is not None:
                    # model is imported by some other script (typical case)
                    module_name = SelfExporter.target_module.__name__
                else:
                    # user is defining a model interactively (not really supported, but we'll try)
                    module_name = '_interactive_'
                obj.name = module_name   # internal name for identification
                export_name = 'model'    # symbol name for export
        elif isinstance(obj, Component):
            if SelfExporter.default_model == None:
                raise Exception("A Model must be declared before declaring any model components")
            SelfExporter.default_model.add_component(obj)

        # load obj into target namespace under obj.name
        if SelfExporter.target_globals.has_key(export_name):
            warnings.warn("'%s' already defined" % (export_name), SymbolExistsWarning, stacklevel)
        SelfExporter.target_globals[export_name] = obj

    @staticmethod
    def cleanup():
        """Delete previously exported symbols."""
        if SelfExporter.default_model is None:
            return
        for name in [c.name for c in SelfExporter.default_model.all_components()] + ['model']:
            if name in SelfExporter.target_globals:
                del SelfExporter.target_globals[name]
        SelfExporter.default_model = None
        SelfExporter.target_globals = None
        SelfExporter.target_module = None

    @staticmethod
    def rename(obj, new_name):
        """Rename a previously exported symbol"""
        if new_name in SelfExporter.target_globals:
            msg = "'%s' already defined" % new_name
            warnings.warn(msg, SymbolExistsWarning, 2)
        if obj.name in SelfExporter.target_globals:
            obj = SelfExporter.target_globals[obj.name]
            SelfExporter.target_globals[new_name] = obj
            del SelfExporter.target_globals[obj.name]
        else:
            raise ValueError("Could not find object in global namespace by its"
                             "name '%s'" % obj.name)


class Component(object):

    """
    The base class for all the named things contained within a model.

    Parameters
    ----------
    name : string
        Name of the component. Must be unique within the containing model.

    Attributes
    ----------
    name : string
        Name of the component.
    model : weakref(Model)
        Containing model.

    """

    def __init__(self, name, _export=True):
        if not re.match(r'[_a-z][_a-z0-9]*\Z', name, re.IGNORECASE):
            raise InvalidComponentNameError(name)
        self.name = name
        self.model = None  # to be set in Model.add_component
        self._export = _export
        if self._export:
            self._do_export()

    def __getstate__(self):
        # clear the weakref to parent model (restored in Model.__setstate__)
        state = self.__dict__.copy()
        del state['model']
        return state

    def _do_export(self):
        try:
            SelfExporter.export(self)
        except ComponentDuplicateNameError as e:
            # re-raise to hide the stack trace below this point -- it's irrelevant to the user
            # and makes the error harder to understand
            raise e

    def rename(self, new_name):
        """Change component's name.

        This is typically only needed when deriving one model from another and
        it would be desirable to change a component's name in the derived
        model."""
        self.model()._rename_component(self, new_name)
        if self._export:
            SelfExporter.rename(self, new_name)
        self.name = new_name


class Monomer(Component):

    """
    Model component representing a protein or other molecule.

    Parameters
    ----------
    sites : list of strings, optional
        Names of the sites.
    site_states : dict of string => string, optional
        Allowable states for sites. Keys are sites and values are lists of
        states. Sites which only take part in bond formation and never take on a
        state may be omitted.

    Attributes
    ----------
    Identical to Parameters (see above).

    Notes
    -----

    A Monomer instance may be \"called\" like a function to produce a
    MonomerPattern, as syntactic sugar to approximate rule-based modeling
    language syntax. It is typically called with keyword arguments where the arg
    names are sites and values are site conditions such as bond numbers or
    states (see the Notes section of the :py:class:`MonomerPattern`
    documentation for details). To help in situations where kwargs are unwieldy
    (for example if a site name is computed dynamically or stored in a variable)
    a dict following the same layout as the kwargs may be passed as the first
    and only positional argument instead.

    """

    def __init__(self, name, sites=[], site_states={}, _export=True):
        Component.__init__(self, name, _export)

        # ensure sites is some kind of list (presumably of strings) but not a string itself
        if not isinstance(sites, collections.Iterable) or isinstance(sites, basestring):
            raise ValueError("sites must be a list of strings")
        
        # ensure no duplicate sites
        sites_seen = {}
        for site in sites:
            sites_seen.setdefault(site, 0)
            sites_seen[site] += 1
        sites_dup = [site for site in sites_seen.keys() if sites_seen[site] > 1]
        if sites_dup:
            raise Exception("Duplicate sites specified: " + str(sites_dup))

        # ensure site_states keys are all known sites
        unknown_sites = [site for site in site_states.keys() if not site in sites_seen]
        if unknown_sites:
            raise Exception("Unknown sites in site_states: " + str(unknown_sites))
        # ensure site_states values are all strings
        invalid_sites = [site for (site, states) in site_states.items() if not all([type(s) == str for s in states])]
        if invalid_sites:
            raise Exception("Non-string state values in site_states for sites: " + str(invalid_sites))

        self.sites = list(sites)
        self.site_states = site_states

    def __call__(self, conditions=None, **kwargs):
        """
        Return a MonomerPattern object based on this Monomer.

        See the Notes section of this class's documentation for details.

        Parameters
        ----------
        conditions : dict, optional
            See MonomerPattern.site_conditions.
        **kwargs : dict
            See MonomerPattern.site_conditions.

        """
        return MonomerPattern(self, extract_site_conditions(conditions, **kwargs), None)

    def __repr__(self):
        value = '%s(%s' % (self.__class__.__name__, repr(self.name))
        if self.sites:
            value += ', %s' % repr(self.sites)
        if self.site_states:
            value += ', %s' % repr(self.site_states)
        value += ')'
        return value

    def __eq__(self, other):
        return type(self)         == type(other)         and \
               self.name          == other.name          and \
               ( (self.sites is None and other.sites is None) or \
                    sorted(self.sites) == sorted(other.sites)) and \
               self.site_states   == other.site_states

class MonomerPattern(object):

    """
    A pattern which matches instances of a given monomer.

    Parameters
    ----------
    monomer : Monomer
        The monomer to match.
    site_conditions : dict
        The desired state of the monomer's sites. Keys are site names and values
        are described below in Notes.
    compartment : Compartment or None
        The desired compartment where the monomer should exist. None means
        \"don't-care\".

    Attributes
    ----------
    Identical to Parameters (see above).

    Notes
    -----
    The acceptable values in the `site_conditions` dict are as follows:

    * ``None`` : no bond
    * *str* : state
    * *int* : a bond (to a site with the same number in a ComplexPattern)
    * *list of int* : multi-bond (not valid in Kappa)
    * ``ANY`` : \"any\" bond (bound to something, but don't care what)
    * ``WILD`` : \"wildcard\" bond (bound or not bound)
    * *tuple of (str, int)* : state with bond
    * *tuple of (str, WILD)* : state with wildcard bond

    If a site is not listed in site_conditions then the pattern will match any
    state for that site, i.e. \"don't write, don't care\".

    """

    def __init__(self, monomer, site_conditions, compartment):
        # ensure all keys in site_conditions are sites in monomer
        unknown_sites = [site for site in site_conditions.keys() if site not in monomer.sites]
        if unknown_sites:
            raise Exception("MonomerPattern with unknown sites in " + str(monomer) + ": " + str(unknown_sites))

        # ensure each value is one of: None, integer, list of integers, string,
        # (string,integer), (string,WILD), ANY, WILD
        invalid_sites = []
        for (site, state) in site_conditions.items():
            # pass through to next iteration if state type is ok
            if state == None:
                continue
            elif type(state) == int:
                continue
            elif type(state) == list and all(isinstance(s, int) for s in state):
                continue
            elif type(state) == str:
                continue
            elif type(state) == tuple and type(state[0]) == str and (type(state[1]) == int or state[1] == WILD):
                continue
            elif state is ANY:
                continue
            elif state is WILD:
                continue
            invalid_sites.append(site)
        if invalid_sites:
            raise Exception("Invalid state value for sites: " + '; '.join(['%s=%s' % (s,str(site_conditions[s])) for s in invalid_sites]))

        # ensure compartment is a Compartment
        if compartment and not isinstance(compartment, Compartment):
            raise Exception("compartment is not a Compartment object")

        self.monomer = monomer
        self.site_conditions = site_conditions
        self.compartment = compartment

    def is_concrete(self):
        """
        Return a bool indicating whether the pattern is 'concrete'.

        'Concrete' means the pattern satisfies ALL of the following:

        1. All sites have specified conditions
        2. If the model uses compartments, the compartment is specified.

        """
        # 1.
        sites_ok = self.is_site_concrete()
        # 2.
        compartment_ok = not self.monomer.model().compartments or self.compartment
        return compartment_ok and sites_ok

    def is_site_concrete(self):
        """
        Return a bool indicating whether the pattern is 'site-concrete'.

        'Site-concrete' means all sites have specified conditions."""
        # assume __init__ did a thorough enough job of error checking that this is is all we need to do
        return len(self.site_conditions) == len(self.monomer.sites)

    def __call__(self, conditions=None, **kwargs):
        """Build a new MonomerPattern with updated site conditions. Can be used
        to obtain a shallow copy by passing an empty argument list."""
        # The new object will have references to the original monomer and
        # compartment, and a shallow copy of site_conditions which has been
        # updated according to our args (as in Monomer.__call__).
        site_conditions = self.site_conditions.copy()
        site_conditions.update(extract_site_conditions(conditions, **kwargs))
        return MonomerPattern(self.monomer, site_conditions, self.compartment)

    def __add__(self, other):
        if isinstance(other, MonomerPattern):
            return ReactionPattern([ComplexPattern([self], None), ComplexPattern([other], None)])
        if isinstance(other, ComplexPattern):
            return ReactionPattern([ComplexPattern([self], None), other])
        else:
            return NotImplemented

    def __mod__(self, other):
        if isinstance(other, MonomerPattern):
            return ComplexPattern([self, other], None)
        else:
            return NotImplemented

    def __rshift__(self, other):
        return build_rule_expression(self, other, False)

    def __rrshift__(self, other):
        return build_rule_expression(other, self, False)

    def __ne__(self, other):
        return build_rule_expression(self, other, True)

    def __pow__(self, other):
        if isinstance(other, Compartment):
            mp_new = self()
            mp_new.compartment = other
            return mp_new
        else:
            return NotImplemented

    def __eq__(self, other):
        return type(self)           == type(other)           and \
               self.monomer         == other.monomer         and \
               self.site_conditions == other.site_conditions and \
               self.compartment     == other.compartment

    def __repr__(self):
        value = '%s(' % self.monomer.name
        value += ', '.join([
                k + '=' + repr(self.site_conditions[k])
                for k in self.monomer.sites
                if self.site_conditions.has_key(k)
                ])
        value += ')'
        if self.compartment is not None:
            value += ' ** ' + self.compartment.name
        return value



class ComplexPattern(object):

    """
    A bound set of MonomerPatterns, i.e. a pattern to match a complex.

    In BNG terms, a list of patterns combined with the '.' operator.

    Parameters
    ----------
    monomer_patterns : list of MonomerPatterns
        MonomerPatterns that make up the complex.
    compartment : Compartment
        Location restriction. None means don't care.
    match_once : bool, optional
        If True, the pattern will only count once against a species in which the
        pattern can match the monomer graph in multiple distinct ways. If False
        (default), the pattern will count as many times as it matches the
        monomer graph, leading to a faster effective reaction rate.

    Attributes
    ----------
    Identical to Parameters (see above).

    """

    def __init__(self, monomer_patterns, compartment, match_once=False):
        # ensure compartment is a Compartment
        if compartment and not isinstance(compartment, Compartment):
            raise Exception("compartment is not a Compartment object")

        self.monomer_patterns = monomer_patterns
        self.compartment = compartment
        self.match_once = match_once

    def is_concrete(self):
        """
        Return a bool indicating whether the pattern is 'concrete'.

        'Concrete' means the pattern satisfies ANY of the following:
        1. All monomer patterns are concrete
        2. The compartment is specified AND all monomer patterns are site-concrete
        """
        # 1.
        mp_concrete_ok = all(mp.is_concrete() for mp in self.monomer_patterns)
        # 2.
        compartment_ok = self.compartment is not None and \
            all(mp.is_site_concrete() for mp in self.monomer_patterns)
        return mp_concrete_ok or compartment_ok

    def is_equivalent_to(self, other):
        """Checks for equality with another ComplexPattern"""
        # Didn't implement __eq__ to avoid confusion with __ne__ operator used for Rule building

        # FIXME the literal site_conditions comparison requires bond numbering to be identical,
        #   so some sort of canonicalization of that numbering is necessary.
        if not isinstance(other, ComplexPattern):
            raise Exception("Can only compare ComplexPattern to another ComplexPattern")
        return \
<<<<<<< HEAD
=======
            self.compartment == other.compartment and \
>>>>>>> 8604a2de
            sorted((mp.monomer, mp.site_conditions, mp.compartment) for mp in self.monomer_patterns) == \
            sorted((mp.monomer, mp.site_conditions, mp.compartment) for mp in other.monomer_patterns)

    def copy(self):
        """
        Implement our own brand of shallow copy.

        The new object will have references to the original compartment, and
        copies of the monomer_patterns.
        """
        return ComplexPattern([mp() for mp in self.monomer_patterns], self.compartment, self.match_once)

    def __call__(self, **kwargs):
        """Build a new ComplexPattern with updated site conditions."""

        # Ensure we don't have more than one of any Monomer in our patterns.
        mp_monomer = lambda mp: mp.monomer
        patterns_sorted = sorted(self.monomer_patterns, key=mp_monomer)
        pgroups = itertools.groupby(patterns_sorted, mp_monomer)
        pcounts = [(monomer, sum(1 for mp in mps)) for monomer, mps in pgroups]
        dup_monomers = [monomer.name for monomer, count in pcounts if count > 1]
        if dup_monomers:
            raise DuplicateMonomerError("ComplexPattern has duplicate "
                                        "Monomers: " + str(dup_monomers))

        # Ensure all specified sites are present in some Monomer.
        self_site_groups = (mp.monomer.sites for mp in self.monomer_patterns)
        self_sites = list(itertools.chain(*self_site_groups))
        unknown_sites = set(kwargs).difference(self_sites)
        if unknown_sites:
            raise UnknownSiteError("Unknown sites in argument list: " +
                                   ", ".join(unknown_sites))

        # Ensure no specified site is present in multiple Monomers.
        used_sites = [s for s in self_sites if s in kwargs]
        sgroups = itertools.groupby(sorted(used_sites))
        scounts = [(name, sum(1 for s in sites)) for name, sites in sgroups]
        dup_sites = [name for name, count in scounts if count > 1]
        if dup_sites:
            raise DuplicateSiteError("ComplexPattern has duplicate sites: " +
                                     str(dup_sites))

        # Copy self so we can modify it in place before returning it.
        cp = self.copy()
        # Build map from site name to MonomerPattern.
        site_map = {}
        for mp in cp.monomer_patterns:
            site_map.update(dict.fromkeys(mp.monomer.sites, mp))
        # Apply kwargs to our ComplexPatterns.
        for site, condition in kwargs.items():
            site_map[site].site_conditions[site] = condition
        return cp


    def __add__(self, other):
        if isinstance(other, ComplexPattern):
            return ReactionPattern([self, other])
        elif isinstance(other, MonomerPattern):
            return ReactionPattern([self, ComplexPattern([other], None)])
        else:
            return NotImplemented

    def __mod__(self, other):
        if isinstance(other, MonomerPattern):
            return ComplexPattern(self.monomer_patterns + [other], self.compartment, self.match_once)
        elif isinstance(other, ComplexPattern):
            if self.compartment is not other.compartment:
                raise ValueError("merged ComplexPatterns must specify the same compartment")
            elif self.match_once != other.match_once:
                raise ValueError("merged ComplexPatterns must have the same value of match_once")
            return ComplexPattern(self.monomer_patterns + other.monomer_patterns, self.compartment, self.match_once)
        else:
            return NotImplemented

    def __rmod__(self, other):
        if isinstance(other, MonomerPattern):
            return ComplexPattern([other] + self.monomer_patterns, self.compartment, self.match_once)
        else:
            return NotImplemented

    def __rshift__(self, other):
        return build_rule_expression(self, other, False)

    def __rrshift__(self, other):
        return build_rule_expression(other, self, False)

    def __ne__(self, other):
        return build_rule_expression(self, other, True)

    def __pow__(self, other):
        if isinstance(other, Compartment):
            cp_new = self.copy()
            cp_new.compartment = other
            return cp_new
        else:
            return NotImplemented

    def __repr__(self):
        ret = ' % '.join([repr(p) for p in self.monomer_patterns])
        if self.compartment is not None:
            ret = '(%s) ** %s' % (ret, self.compartment.name)
        if self.match_once:
            ret = 'MatchOnce(%s)' % ret
        return ret



class ReactionPattern(object):

    """
    A pattern for the entire product or reactant side of a rule.

    Essentially a thin wrapper around a list of ComplexPatterns. In BNG terms, a
    list of complex patterns combined with the '+' operator.

    Parameters
    ----------
    complex_patterns : list of ComplexPatterns
        ComplexPatterns that make up the reaction pattern.

    Attributes
    ----------
    Identical to Parameters (see above).

    """

    def __init__(self, complex_patterns):
        self.complex_patterns = complex_patterns

    def __add__(self, other):
        if isinstance(other, MonomerPattern):
            return ReactionPattern(self.complex_patterns + [ComplexPattern([other], None)])
        elif isinstance(other, ComplexPattern):
            return ReactionPattern(self.complex_patterns + [other])
        else:
            return NotImplemented

    def __rshift__(self, other):
        """Irreversible reaction"""
        return build_rule_expression(self, other, False)

    def __rrshift__(self, other):
        return build_rule_expression(other, self, False)

    def __ne__(self, other):
        """Reversible reaction"""
        return build_rule_expression(self, other, True)

    def __repr__(self):
        if len(self.complex_patterns):
            return ' + '.join([repr(p) for p in self.complex_patterns])
        else:
            return 'None'



class RuleExpression(object):

    """
    A container for the reactant and product patterns of a rule expression.

    Contains one ReactionPattern for each of reactants and products, and a bool
    indicating reversibility. This is a temporary object used to implement
    syntactic sugar through operator overloading. The Rule constructor takes an
    instance of this class as its first argument, but simply extracts its fields
    and discards the object itself.

    Parameters
    ----------
    reactant_pattern, product_pattern : ReactionPattern
        The reactants and products of the rule.
    is_reversible : bool
        If True, the reaction is reversible. If False, it's irreversible.

    Attributes
    ----------
    Identical to Parameters (see above).

    """

    def __init__(self, reactant_pattern, product_pattern, is_reversible):
        self.reactant_pattern = reactant_pattern
        self.product_pattern = product_pattern
        self.is_reversible = is_reversible

    def __repr__(self):
        operator = '<>' if self.is_reversible else '>>'
        return '%s %s %s' % (repr(self.reactant_pattern), operator,
                             repr(self.product_pattern))


def as_complex_pattern(v):
    """Internal helper to 'upgrade' a MonomerPattern to a ComplexPattern."""
    if isinstance(v, ComplexPattern):
        return v
    elif isinstance(v, MonomerPattern):
        return ComplexPattern([MonomerPattern(v.monomer, v.site_conditions, None)], v.compartment)
    else:
        raise InvalidComplexPatternException


def as_reaction_pattern(v):
    """Internal helper to 'upgrade' a Complex- or MonomerPattern or None to a
    complete ReactionPattern."""
    if isinstance(v, ReactionPattern):
        return v
    elif v is None:
        return ReactionPattern([])
    else:
        try:
            return ReactionPattern([as_complex_pattern(v)])
        except InvalidComplexPatternException:
            raise InvalidReactionPatternException


def build_rule_expression(reactant, product, is_reversible):
    """Internal helper for operators which return a RuleExpression."""
    # Make sure the types of both reactant and product are acceptable.
    try:
        reactant = as_reaction_pattern(reactant)
        product = as_reaction_pattern(product)
    except InvalidReactionPatternException:
        return NotImplemented
    # Synthesis/degradation rules cannot be reversible.
    if (reactant is None or product is None) and is_reversible:
        raise InvalidReversibleSynthesisDegradationRule
    return RuleExpression(reactant, product, is_reversible)


class Parameter(Component):

    """
    Model component representing a named constant floating point number.

    Parameters are used as reaction rate constants, compartment volumes and
    initial (boundary) conditions for species.

    Parameters
    ----------
    value : number, optional
        The numerical value of the parameter. Defaults to 0.0 if not specified.

    Attributes
    ----------
    Identical to Parameters (see above).

    """

    def __init__(self, name, value=0.0, _export=True):
        Component.__init__(self, name, _export)
        self.value = value

    def __eq__(self, other):
        return type(self) == type(other) and \
               self.name  == other.name  and \
               self.value == other.value

    def __repr__(self):
        return  '%s(%s, %s)' % (self.__class__.__name__, repr(self.name), repr(self.value))



class Compartment(Component):

    """
    Model component representing a bounded reaction volume.

    Parameters
    ----------
    parent : Compartment, optional
        Compartment which contains this one. If not specified, this will be the
        outermost compartment and its parent will be set to None.
    dimension : integer, optional
        The number of spatial dimensions in the compartment, either 2 (i.e. a
        membrane) or 3 (a volume).
    size : Parameter, optional
        A parameter object whose value defines the volume or area of the
        compartment. If not specified, the size will be fixed at 1.0.

    Attributes
    ----------
    Identical to Parameters (see above).

    Notes
    -----
    The compartments of a model must form a tree via their `parent` attributes
    with a three-dimensional (volume) compartment at the root. A volume
    compartment may have any number of two-dimensional (membrane) compartments
    as its children, but never another volume compartment. A membrane
    compartment may have a single volume compartment as its child, but nothing
    else.

    Examples
    --------
    Compartment('cytosol', dimension=3, size=cyto_vol, parent=ec_membrane)

    """

    def __init__(self, name, parent=None, dimension=3, size=None, _export=True):
        Component.__init__(self, name, _export)
        if parent != None and isinstance(parent, Compartment) == False:
            raise Exception("parent must be a predefined Compartment or None")
        #FIXME: check for only ONE "None" parent? i.e. only one compartment can have a parent None?
        if size is not None and not isinstance(size, Parameter):
            raise Exception("size must be a parameter (or omitted)")
        self.parent = parent
        self.dimension = dimension
        self.size = size

    def __eq__(self, other):
        return type(self)  == type(other)  and \
               self.name   == other.name   and \
               self.parent == other.parent and \
               self.size   == other.size

    def __repr__(self):
        return  '%s(name=%s, parent=%s, dimension=%s, size=%s)' % \
            (self.__class__.__name__, repr(self.name), repr(self.parent), repr(self.dimension), repr(self.size))



class Rule(Component):

    """
    Model component representing a reaction rule.

    Parameters
    ----------
    rule_expression : RuleExpression
        RuleExpression containing the essence of the rule (reactants, products,
        reversibility).
    rate_forward : Parameter
        Forward reaction rate constant.
    rate_reverse : Parameter, optional
        Reverse reaction rate constant (only required for reversible rules).
    delete_molecules : bool, optional
        If True, deleting a Monomer from a species is allowed to fragment the
        species into multiple pieces (if the deleted Monomer was the sole link
        between those pieces). If False (default) then fragmentation is
        disallowed and the rule will not match a reactant species if applying
        the rule would fragment a species.
    move_connected : bool, optional
        If True, a rule that transports a Monomer between compartments will
        co-transport anything connected to that Monomer by a path in the same
        compartment. If False (default), connected Monomers will remain where
        they were.

    Attributes
    ----------

    Identical to Parameters (see above), plus the component elements of
    `rule_expression`: reactant_pattern, product_pattern and is_reversible.

    """

    def __init__(self, name, rule_expression, rate_forward, rate_reverse=None,
                 delete_molecules=False, move_connected=False,
                 _export=True):
        Component.__init__(self, name, _export)
        if not isinstance(rule_expression, RuleExpression):
            raise Exception("rule_expression is not a RuleExpression object")
        if not isinstance(rate_forward, Parameter):
            raise Exception("Forward rate must be a Parameter")
        if rule_expression.is_reversible and not isinstance(rate_reverse, Parameter):
            raise Exception("Reverse rate must be a Parameter")
        self.rule_expression = rule_expression
        self.reactant_pattern = rule_expression.reactant_pattern
        self.product_pattern = rule_expression.product_pattern
        self.is_reversible = rule_expression.is_reversible
        self.rate_forward = rate_forward
        self.rate_reverse = rate_reverse
        self.delete_molecules = delete_molecules
        self.move_connected = move_connected
        # TODO: ensure all numbered sites are referenced exactly twice within each of reactants and products

    def is_synth(self):
        """Return a bool indicating whether this is a synthesis rule."""
        return len(self.reactant_pattern.complex_patterns) == 0

    def is_deg(self):
        """Return a bool indicating whether this is a degradation rule."""
        return len(self.product_pattern.complex_patterns) == 0

    def __repr__(self):
        ret = '%s(%s, %s, %s' % \
            (self.__class__.__name__, repr(self.name),
             repr(self.rule_expression), self.rate_forward.name)
        if self.is_reversible:
            ret += ', %s' % self.rate_reverse.name
        if self.delete_molecules:
            ret += ', delete_molecules=True'
        if self.move_connected:
            ret += ', move_connected=True'
        ret += ')'
        return ret



class Observable(Component):

    """
    Model component representing a linear combination of species.

    Observables are useful in correlating model simulation results with
    experimental measurements. For example, an observable for "A()" will report
    on the total number of copies of Monomer A, regardless of what it's bound to
    or the state of its sites. "A(y='P')" would report on all instances of A
    with site 'y' in state 'P'.

    Parameters
    ----------
    reaction_pattern : ReactionPattern
        The list of ComplexPatterns to match.
    match : 'species' or 'molecules'
        Whether to match entire species ('species') or individual fragments
        ('molecules'). Default is 'molecules'.

    Attributes
    ----------
    reaction_pattern : ReactionPattern
        See Parameters.
    match : 'species' or 'molecules'
        See Parameters.
    species : list of integers
        List of species indexes for species matching the pattern.
    coefficients : list of integers
        List of coefficients by which each species amount is to be multipled to
        correct for multiple pattern matches within a species.

    Notes
    -----
    ReactionPattern is used here as a container for a list of ComplexPatterns,
    solely so users could utilize the ComplexPattern '+' operator overload as
    syntactic sugar. There are no actual "reaction" semantics in this context.

    """

    def __init__(self, name, reaction_pattern, match='molecules', _export=True):
        try:
            reaction_pattern = as_reaction_pattern(reaction_pattern)
        except InvalidReactionPatternException as e:
            raise type(e)("Observable pattern does not look like a ReactionPattern")
        if match not in ('molecules', 'species'):
            raise ValueError("Match must be 'molecules' or 'species'")
        Component.__init__(self, name, _export)
        self.reaction_pattern = reaction_pattern
        self.match = match
        self.species = []
        self.coefficients = []

    def __repr__(self):
        ret = '%s(%s, %s' % (self.__class__.__name__, repr(self.name),
                              repr(self.reaction_pattern))
        if self.match != 'molecules':
            ret += ', match=%s' % repr(self.match)
        ret += ')'
        return ret



class Model(object):

    """
    A rule-based model containing monomers, rules, compartments and parameters.

    Parameters
    ----------
    name : string, optional
        Name of the model. If not specified, will be set to the name of the file
        from which the constructor was called (with the .py extension stripped).
    base : Model, optional
        If specified, the model will begin as a copy of `base`. This can be used
        to achieve a simple sort of model extension and enhancement.

    Attributes
    ----------
    name : string
        Name of the model. See Parameter section above.
    base : Model or None
        See Parameter section above.
    monomers, compartments, parameters, rules, observables : ComponentSet
        The Component objects which make up the model.
    initial_conditions : list of tuple of (ComplexPattern, Parameter)
        Specifies which species are present in the model's starting
        state (t=0) and how much there is of each one.  The
        ComplexPattern defines the species identity, and it must be
        concrete (see ComplexPattern.is_concrete).  The
        Parameter defines the amount or concentration of the species.
    species : list of ComplexPattern
        List of all complexes which can be produced by the model, starting from
        the initial conditions and successively applying
        the rules. Each ComplexPattern is concrete.
    odes : list of sympy.Expr
        Mathematical expressions describing the time derivative of the amount of
        each species, as generated by the rules.
    reactions : list of dict
        Structures describing each possible unidirectional reaction that can be
        produced by the model. Each structure stores the name of the rule that
        generated the reaction ('rule'), the mathematical expression for the
        rate of the reaction ('rate'), tuples of species indexes for the
        reactants and products ('reactants', 'products'), and a bool indicating
        whether the reaction is the reverse component of a bidirectional
        reaction ('reverse').
    reactions_bidirectional : list of dict
        Similar to `reactions` but with only one entry for each bidirectional
        reaction. The fields are identical except 'reverse' is replaced by
        'reversible', a bool indicating whether the reaction is reversible. The
        'rate' is the forward rate minus the reverse rate.
    annotations : list of Annotation
        Structured annotations of model components. See the Annotation class for
        details.

    """

    _component_types = (Monomer, Compartment, Parameter, Rule, Observable)

    def __init__(self, name=None, base=None, _export=True):
        self.name = name
        self.base = base
        self._export = _export
        self.monomers = ComponentSet()
        self.compartments = ComponentSet()
        self.parameters = ComponentSet()
        self.rules = ComponentSet()
        self.observables = ComponentSet()
        self.species = []
        self.odes = []
        self.reactions = []
        self.reactions_bidirectional = []
        self.initial_conditions = []
        self.annotations = []
        if self._export:
            SelfExporter.export(self)
        if self.base is not None:
            if not isinstance(self.base, Model):
                raise ValueError("base must be a Model")
            model_copy = copy.deepcopy(self.base)
            for component in model_copy.all_components():
                self.add_component(component)
                component._do_export()
            self.initial_conditions = model_copy.initial_conditions

    def __setstate__(self, state):
        # restore the 'model' weakrefs on all components
        self.__dict__.update(state)
        for c in self.all_components():
            c.model = weakref.ref(self)

    def reload(self):
        """
        Reload a model after its source files have been edited.

        This method does not yet reload the model contents in-place, rather it
        returns a new model object. Thus the correct usage is ``model =
        model.reload()``.

        If the model script imports any modules, these will not be reloaded. Use
        python's reload() function to reload them.

        """
        # forcibly removes the .pyc file and reloads the model module
        model_pyc = SelfExporter.target_module.__file__
        if model_pyc[-3:] == '.py':
            model_pyc += 'c'
        try:
            os.unlink(model_pyc)
        except OSError as e:
            # ignore "no such file" errors, re-raise the rest
            if e.errno != errno.ENOENT:
                raise
        try:
            reload(SelfExporter.target_module)
        except SystemError as e:
            # This one specific SystemError occurs when using ipython to 'run' a model .py file
            # directly, then reload()ing the model, which makes no sense anyway. (just re-run it)
            if e.args == ('nameless module',):
                raise Exception('Cannot reload a model which was executed directly in an interactive'
                                'session. Please import the model file as a module instead.')
            else:
                raise
        # return self for "model = model.reload()" idiom, until a better solution can be found
        return SelfExporter.default_model

    def all_component_sets(self):
        """Return a list of all ComponentSet objects."""
        set_names = [t.__name__.lower() + 's' for t in Model._component_types]
        sets = [getattr(self, name) for name in set_names]
        return sets

    def all_components(self):
        """Return a ComponentSet containing all components in the model."""
        cset_all = ComponentSet()
        for cset in self.all_component_sets():
            cset_all |= cset
        return cset_all

    def parameters_rules(self):
        """Return a ComponentSet of the parameters used in rules."""
        # rate_reverse is None for irreversible rules, so we'll need to filter those out
        cset = ComponentSet(p for r in self.rules for p in (r.rate_forward, r.rate_reverse)
                            if p is not None)
        # intersect with original parameter list to retain ordering
        return self.parameters & cset

    def parameters_initial_conditions(self):
        """Return a ComponentSet of initial condition parameters."""
        cset = ComponentSet(ic[1] for ic in self.initial_conditions)
        # intersect with original parameter list to retain ordering
        return self.parameters & cset

    def parameters_compartments(self):
        """Return a ComponentSet of compartment size parameters."""
        cset = ComponentSet(c.size for c in self.compartments)
        # intersect with original parameter list to retain ordering
        return self.parameters & cset

    def parameters_unused(self):
        """Return a ComponentSet of unused parameters."""
        cset_used = self.parameters_rules() | self.parameters_initial_conditions() | self.parameters_compartments()
        return self.parameters - cset_used

    def add_component(self, other):
        """Add a component to the model."""
        # We have a container for each type of component. This code determines
        # the right one based on the class of the object being added.
        for t, cset in zip(Model._component_types, self.all_component_sets()):
            if isinstance(other, t):
                cset.add(other)
                other.model = weakref.ref(self)
                break
        else:
            raise Exception("Tried to add component of unknown type '%s' to"
                            "model" % type(other))

    def add_annotation(self, annotation):
        """Add an annotation to the model."""
        self.annotations.append(annotation)

    def get_annotations(self, subject):
        """Return all annotations for the given subject."""
        annotations = []
        for a in self.annotations:
            if a.subject is subject:
                annotations.append(a)
        return annotations

    def _rename_component(self, component, new_name):
        """
        Change a component's name.

        This has to be done through the Model because the ComponentSet needs to
        be updated as well as the component's `name` field.

        """
        for cset in self.all_component_sets():
            if component in cset:
                cset.rename(component, new_name)

    def _validate_initial_condition_pattern(self, pattern):
        """
        Make sure a pattern is valid for an initial condition.

        Patterns must satisfy all of the following:
        * Able to be cast as a ComplexPattern
        * Concrete (see ComplexPattern.is_concrete)
        * Distinct from any existing initial condition pattern
        * match_once is False (nonsensical in this context)

        Parameters
        ----------
        pattern : MonomerPattern or ComplexPattern
            Pattern to validate

        Returns
        -------
        The validated pattern, upgraded to a ComplexPattern.

        """
        try:
            complex_pattern = as_complex_pattern(pattern)
        except InvalidComplexPatternException as e:
            raise InvalidInitialConditionError("Not a ComplexPattern")
        if not complex_pattern.is_concrete():
            raise InvalidInitialConditionError("Pattern not concrete")
        if any(complex_pattern.is_equivalent_to(other_cp)
               for other_cp, value in self.initial_conditions):
            # FIXME until we get proper canonicalization this could produce
            # false negatives
            raise InvalidInitialConditionError("Duplicate species")
        if complex_pattern.match_once:
            raise InvalidInitialConditionError("MatchOnce not allowed here")
        return complex_pattern

    def initial(self, pattern, value):
        """
        Add an initial condition.

        An initial condition is made up of a species and its amount or
        concentration.

        Parameters
        ----------
        pattern : ComplexPattern
            A concrete pattern defining the species to initialize.
        value : Parameter
            Amount of the species the model will start with.

        """
        complex_pattern = self._validate_initial_condition_pattern(pattern)
        if not isinstance(value, Parameter):
            raise Exception("Value must be a Parameter")
        self.initial_conditions.append( (complex_pattern, value) )

    def update_initial_condition_pattern(self, before_pattern, after_pattern):
        """
        Update the pattern associated with an initial condition.

        Leaves the Parameter object associated with the initial condition
        unchanged while modifying the pattern associated with that condition.
        For example this is useful for changing the state of a site on a
        monomer or complex associated with an initial condition without having
        to create an independent initial condition, and parameter, associated
        with that alternative state.

        Parameters
        ----------
        before_pattern : ComplexPattern
            The concrete pattern specifying the (already existing) initial
            condition. If the model does not contain an initial condition
            for the pattern, a ValueError is raised.
        after_pattern : ComplexPattern
            The concrete pattern specifying the new pattern to use to replace
            before_pattern.
        """

        # Get the initial condition index
        ic_index_list = [i for i, ic in enumerate(self.initial_conditions)
                   if ic[0].is_equivalent_to(as_complex_pattern(before_pattern))]

        # If the initial condition to replace is not found, raise an error
        if not ic_index_list:
            raise ValueError("No initial condition found for pattern %s" %
                             before_pattern)

        # If more than one matching initial condition is found, raise an
        # error (this should never happen, because duplicate initial conditions
        # are not allowed to be created)
        assert len(ic_index_list) == 1
        ic_index = ic_index_list[0]

        # Make sure the new initial condition pattern is valid
        after_pattern = self._validate_initial_condition_pattern(after_pattern)

        # Since everything checks out, replace the old initial condition
        # pattern with the new one.  Because initial_conditions are tuples (and
        # hence immutable), we cannot simply replace the pattern; instead we
        # must delete the old one and add the new one.
        # We retain the old parameter object:
        p = self.initial_conditions[ic_index][1]
        del self.initial_conditions[ic_index]
        self.initial_conditions.append( (after_pattern, p) )

    def get_species_index(self, complex_pattern):
        """
        Return the index of a species.

        Parameters
        ----------
        complex_pattern : ComplexPattern
            A concrete pattern specifying the species to find.

        """
        # FIXME I don't even want to think about the inefficiency of this, but at least it works
        try:
            return (i for i, s_cp in enumerate(self.species) if s_cp.is_equivalent_to(complex_pattern)).next()
        except StopIteration:
            return None

    def has_synth_deg(self):
        """Return true if model uses synthesis or degradation reactions."""
        return any(r.is_synth() or r.is_deg() for r in self.rules)

    def enable_synth_deg(self):
        """Add components needed to support synthesis and degradation rules."""
        if self.monomers.get('__source') is None:
            self.add_component(Monomer('__source', _export=False))
        if self.monomers.get('__sink') is None:
            self.add_component(Monomer('__sink', _export=False))
        if self.parameters.get('__source_0') is None:
            self.add_component(Parameter('__source_0', 1.0, _export=False))

        source_cp = as_complex_pattern(self.monomers['__source']())
        if not any(source_cp.is_equivalent_to(other_cp) for other_cp, value in self.initial_conditions):
            self.initial(source_cp, self.parameters['__source_0'])

    def reset_equations(self):
        """Clear out fields generated by bng.generate_equations or the like."""
        self.species = []
        self.odes = []
        self.reactions = []
        self.reactions_bidirectional = []
        for obs in self.observables:
            obs.species = []
            obs.coefficients = []

    def __repr__(self):
        return "<%s '%s' (monomers: %d, rules: %d, parameters: %d, compartments: %d) at 0x%x>" % \
            (self.__class__.__name__, self.name, len(self.monomers), len(self.rules),
             len(self.parameters), len(self.compartments), id(self))



class InvalidComplexPatternException(Exception):
    """Expression can not be cast as a ComplexPattern."""
    pass

class InvalidReactionPatternException(Exception):
    """Expression can not be cast as a ReactionPattern."""
    pass

class InvalidReversibleSynthesisDegradationRule(Exception):
    """Synthesis or degradation rule defined as reversible."""
    def __init__(self):
        Exception.__init__(self, "Synthesis and degradation rules may not be"
                           "reversible.")

class ModelExistsWarning(UserWarning):
    """A second model was declared in a module that already contains one."""
    pass

class SymbolExistsWarning(UserWarning):
    """A component declaration or rename overwrote an existing symbol."""
    pass

class InvalidComponentNameError(ValueError):
    """Inappropriate component name."""
    def __init__(self, name):
        ValueError.__init__(self, "Not a valid component name: '%s'" % name)

class InvalidInitialConditionError(ValueError):
    """Invalid initial condition pattern."""

class DuplicateMonomerError(ValueError):
    pass

class DuplicateSiteError(ValueError):
    pass

class UnknownSiteError(ValueError):
    pass


class ComponentSet(collections.Set, collections.Mapping, collections.Sequence):
    """
    An add-and-read-only container for storing model Components.

    It behaves mostly like an ordered set, but components can also be retrieved
    by name *or* index by using the [] operator (like a combination of a dict
    and a list). Components can not be removed or replaced, but they can be
    renamed. Iteration returns the component objects.

    Parameters
    ----------
    iterable : iterable of Components, optional
        Initial contents of the set.

    """

    # The implementation is based on a list instead of a linked list (as
    # OrderedSet is), since we only allow add and retrieve, not delete.

    def __init__(self, iterable=[]):
        self._elements = []
        self._map = {}
        self._index_map = {}
        for value in iterable:
            self.add(value)

    def __iter__(self):
        return iter(self._elements)

    def __contains__(self, c):
        if not isinstance(c, Component):
            raise TypeError("Can only work with Components, got a %s" % type(c))
        return c.name in self._map and self[c.name] is c

    def __len__(self):
        return len(self._elements)

    def add(self, c):
        if c not in self:
            if c.name in self._map:
                raise ComponentDuplicateNameError(
                    "Tried to add a component with a duplicate name: %s"
                    % c.name)
            self._elements.append(c)
            self._map[c.name] = c
            self._index_map[c.name] = len(self._elements) - 1

    def __getitem__(self, key):
        # Must support both Sequence and Mapping behavior. This means
        # stringified integer Mapping keys (like "0") are forbidden, but since
        # all Component names must be valid Python identifiers, integers are
        # ruled out anyway.
        if isinstance(key, (int, long, slice)):
            return self._elements[key]
        else:
            return self._map[key]

    def get(self, key, default=None):
        if isinstance(key, (int, long)):
            raise ValueError("get is undefined for integer arguments, use []"
                             "instead")
        try:
            return self[key]
        except KeyError:
            return default

    def iterkeys(self):
        for c in self:
            yield c.name

    def itervalues(self):
        return self.__iter__()

    def iteritems(self):
        for c in self:
            yield (c.name, c)

    def keys(self):
        return [c.name for c in self]

    def values(self):
        return [c for c in self]

    def items(self):
        return zip(self.keys(), self)

    def index(self, c):
        # We can implement this in O(1) ourselves, whereas the Sequence mixin
        # implements it in O(n).
        if not c in self:
            raise ValueError
        return self._index_map[c.name]

    def __and__(self, other):
        # We reimplement this because collections.Set's __and__ mixin iterates
        # over other, not self. That implementation ends up retaining the
        # ordering of other, but we'd like to keep the ordering of self instead.
        # We require other to be a ComponentSet too so we know it will support
        # "in" efficiently.
        if not isinstance(other, ComponentSet):
            return collections.Set.__and__(self, other)
        return ComponentSet(value for value in self if value in other)

    def __rand__(self, other):
        return self.__and__(other)

    def __ror__(self, other):
        return self.__or__(other)

    def __rxor__(self, other):
        return self.__xor__(other)

    def __repr__(self):
        return 'ComponentSet([\n' + \
            ''.join(' %s,\n' % x for x in self) + \
            ' ])'

    def rename(self, c, new_name):
        """Change the name of component `c` to `new_name`."""
        for m in self._map, self._index_map:
            m[new_name] = m[c.name]
            del m[c.name]


class ComponentDuplicateNameError(ValueError):
    """A component was added with the same name as an existing one."""
    pass


def extract_site_conditions(conditions=None, **kwargs):
    """Parse MonomerPattern site conditions."""
    # enforce site conditions as kwargs or a dict but not both
    if conditions and kwargs:
        raise Exception("Site conditions may be specified as EITHER keyword arguments OR a single dict")
    # handle normal cases
    elif conditions:
        site_conditions = conditions.copy()
    else:
        site_conditions = kwargs
    return site_conditions


# Some light infrastructure for defining symbols that act like "keywords", i.e.
# they are immutable singletons that stringify to their own name. Regular old
# classes almost fit the bill, except that their __str__ method prepends the
# complete module hierarchy to the base class name. The KeywordMeta class here
# implements an alternate __str__ method which just returns the base name.

class KeywordMeta(type):
    def __str__(cls):
        return cls.__name__

class Keyword(object): __metaclass__ = KeywordMeta

# The keywords.

class ANY(Keyword):
    """Site must have a bond, but identity of binding partner is irrelevant.

    Use ANY in a MonomerPattern site_conditions dict to indicate that a site
    must have a bond without specifying what the binding partner should be.

    Equivalent to the "+" bond modifier in BNG."""
    pass

class WILD(Keyword):
    """Site may be bound or unbound.

    Use WILD as part of a (state, WILD) tuple in a MonomerPattern
    site_conditions dict to indicate that a site must have the given state,
    irrespective of the presence or absence of a bond. (Specifying only the
    state implies there must not be a bond). A bare WILD in a site_conditions
    dict is also permissible, but as this has the same meaning as the much
    simpler option of leaving the given site out of the dict entirely, this
    usage is deprecated.

    Equivalent to the "?" bond modifier in BNG."""
    pass


warnings.simplefilter('always', ModelExistsWarning)
warnings.simplefilter('always', SymbolExistsWarning)<|MERGE_RESOLUTION|>--- conflicted
+++ resolved
@@ -484,10 +484,7 @@
         if not isinstance(other, ComplexPattern):
             raise Exception("Can only compare ComplexPattern to another ComplexPattern")
         return \
-<<<<<<< HEAD
-=======
             self.compartment == other.compartment and \
->>>>>>> 8604a2de
             sorted((mp.monomer, mp.site_conditions, mp.compartment) for mp in self.monomer_patterns) == \
             sorted((mp.monomer, mp.site_conditions, mp.compartment) for mp in other.monomer_patterns)
 
